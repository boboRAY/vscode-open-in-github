--- conflicted
+++ resolved
@@ -36,7 +36,7 @@
 function getGitHubLink(cb, fileFsPath, line) {
     var cwd = workspace.rootPath;
     var repoDir = findParentDir.sync(workspace.rootPath, '.git') || cwd;
-    
+
     git({
         cwd: repoDir
     }, function (err, config) {
@@ -65,39 +65,20 @@
             parsedUri = rawUri;
         }
 
-        gitRev.branch(repoDir, function (branchErr, branch) {
+        gitRev.branch(cwd, function (branchErr, branch) {
             if (branchErr || !branch)
                 branch = 'master';
-<<<<<<< HEAD
-            editor = Window.activeTextEditor;
-            if (editor) {
-                selection = editor.selection;
-
-                lineIndex = selection.active.line + 1;
-                projectName = parsedUri.substring(parsedUri.lastIndexOf("/") + 1, parsedUri.length);
-
-                if (repoDir === cwd) {
-                    // The workspace directory is the git repo folder
-                    subdir = editor.document.uri.fsPath.substring(workspace.rootPath.length).replace(/\"/g, "");
-                } else {
-                    // The workspace directory is a subdirectory of the git repo folder so we need to prepend the the nested path
-                    var repoRelativePath = cwd.replace(repoDir, "/");
-                    subdir = repoRelativePath + editor.document.uri.fsPath.substring(workspace.rootPath.length).replace(/\"/g, "");
-                }
-                if (parsedUri.startsWith(scUrls.github)) {
-                    gitLink = parsedUri + "/blob/" + branch + subdir + "#L" + lineIndex;
-                } else if (parsedUri.startsWith(scUrls.bitbucket)) {
-                    gitLink = parsedUri + "/src/" + branch + subdir + "#cl-" + lineIndex;
-                } else if (scUrls.visualstudiocom.test(parsedUri)) {
-                    gitLink = parsedUri + "#path=" + subdir + "&version=GB" + branch;
-                } else {
-                    Window.showWarningMessage('Unknown Git provider.');
-                }
-=======
 
             projectName = parsedUri.substring(parsedUri.lastIndexOf("/") + 1, parsedUri.length);
 
-            subdir = fileFsPath ? fileFsPath.substring(workspace.rootPath.length).replace(/\"/g, "") : undefined;
+			if (repoDir === cwd) {
+				// The workspace directory is the git repo folder
+				subdir = fileFsPath ? fileFsPath.substring(workspace.rootPath.length).replace(/\"/g, "") : undefined;
+			} else {
+				// The workspace directory is a subdirectory of the git repo folder so we need to prepend the the nested path
+				var repoRelativePath = cwd.replace(repoDir, "/");
+				subdir = repoRelativePath + editor.document.uri.fsPath.substring(workspace.rootPath.length).replace(/\"/g, "");
+			}
 
             if (parsedUri.startsWith(scUrls.github)) {
                 gitLink = formGitHubLink(parsedUri, branch, subdir, line);
@@ -105,7 +86,6 @@
                 gitLink = formBitBucketLink(parsedUri, branch, subdir, line);
             } else if (scUrls.visualstudiocom.test(parsedUri)) {
                 gitLink = formVisualStudioLink(parsedUri, subdir, branch, line);
->>>>>>> af2e61be
             } else {
                 Window.showWarningMessage('Unknown Git provider.');
             }
@@ -113,7 +93,7 @@
             if (gitLink)
                 cb(gitLink);
         });
-    });
+	});
 }
 
 function getGitHubLinkForFile(fileFsPath, cb) {
@@ -133,7 +113,7 @@
     getGitHubLink(cb);
 }
 
-function branchOnCallingContext(args, cb){
+function branchOnCallingContext(args, cb) {
     if (args && args.fsPath) {
         getGitHubLinkForFile(args.fsPath, cb);
     }
