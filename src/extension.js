--- conflicted
+++ resolved
@@ -12,21 +12,8 @@
 var git = require('parse-git-config');
 var parse = require('github-url-from-git');
 var open = require('./open');
-<<<<<<< HEAD
 var copy = require('copy-paste').copy
-
-function findBranch(config) {
-    for (var prop in config) {
-        if (prop.indexOf("branch \"") > -1) {
-            return prop.replace(/branch \"/g, "").replace(/\"/g, "");
-        }
-    }
-
-    return "master";
-}
-=======
 var gitRev = require('git-rev-2');
->>>>>>> f87ba17e
 
 function getGitHubLink(cb) {
     var cwd = workspace.rootPath;
@@ -80,14 +67,9 @@
                 gitLink = gitLink = parsedUri + "/tree/" + branch;
             }
 
-<<<<<<< HEAD
         if (gitLink)
             cb(gitLink);
-=======
-            if (gitLink)
-                open(gitLink);
         });
->>>>>>> f87ba17e
     });
 }
 
