--- conflicted
+++ resolved
@@ -62,11 +62,8 @@
         "vscode": "0.10.1"
     },
     "dependencies": {
-<<<<<<< HEAD
         "copy-paste": "^1.1.4",
-=======
-    "git-rev-2": "^0.1.0",
->>>>>>> f87ba17e
+        "git-rev-2": "^0.1.0",
         "github-url-from-git": "^1.4.0",
         "parse-git-config": "^0.3.1"
     }
